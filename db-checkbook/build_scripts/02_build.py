import pandas as pd
import geopandas as gpd
import re
import os
from pathlib import Path

<<<<<<< HEAD
def run_categorization(df):
    # 
    return 
=======
_curr_file_path = Path(__file__).resolve()
LIB_DIR = _curr_file_path.parent.parent / '.library'

def _merge_cpdb_geoms() -> gpd.GeoDataFrame: 
    """
    :return: cleaned checkbook nyc data
    :rtype: pandas df
    """
    def extract_year(filename):
        # TODO: error checking
        match = re.search(r'^\d{4}', filename)
        if match:
            return int(match.group())
        return None
    
    subdir_list = [p.name for p in LIB_DIR.iterdir() if p.is_dir()]
    subdir_list = sorted(subdir_list, key=lambda x: extract_year(x), reverse=True) # sort by year
    gdf_list = []
    
    for f in subdir_list:
        gdf = gpd.read_file(LIB_DIR / f)
        gdf_list.append(gdf)

    all_cpdb_geoms = pd.concat(gdf_list)
    # NOTE: keeping the latest geometry when there are multiple
    all_cpdb_geoms.drop_duplicates(subset='maprojid', keep='first', inplace=True, ignore_index=True)
    return all_cpdb_geoms

def _clean_checkbook() -> pd.DataFrame:
    """
    :return: cleaned checkbook nyc data
    :rtype: pandas df
    """
    data = pd.read_csv(LIB_DIR / 'nycoc_checkbook.csv')
    # NOTE: This data cleaning is NOT complete, and we should investigate other cases where we should omit data
    data = data[data['Check Amount']<99000000]
    data = data[data['Check Amount']>=0]
    # taking out white space from capital project for join with cpdb 
    """
    remove last three digits and any trailing whitespace from `Capital Project`
    Example: `Capital Project` = '998CAP2024  005' -> `FMS ID` = '998CAP2024'
    \s*: matches zero or more whitespace characters
    d+: matches one or more digits
    $: assert position at the end of the string
    """
    data['FMS ID'] = data['Capital Project'].str.replace(r'\s*d+$','') # QA this output because seems this causes an issue with SCA data
    return data

def _group_checkbook(data: pd.DataFrame) -> pd.DataFrame: 
    """
    :param data: cleaned checkbook nyc data
    :return: checkbook nyc data grouped by capital project
    """
    def fn_join_vals(x):
        return ';'.join([y for y in list(x) if pd.notna(y)])

    cols_for_grouping = ['FMS ID']
    cols_for_limiting = cols_for_grouping + [
        'Contract Purpose', 
        'Agency', 
        'Budget Code', 
        'Check Amount'
    ]
    df_limited_cols = data.loc[:, cols_for_limiting]
    agg_dict = {
        'Check Amount': 'sum',
        'Contract Purpose': fn_join_vals,
        'Budget Code': fn_join_vals,
        'Agency': fn_join_vals
    }

    df = df_limited_cols.groupby(cols_for_grouping, as_index=False).agg(agg_dict)
    return df

def _join_checkbook_geoms(df: pd.DataFrame, cpdb_geoms: gpd.GeoDataFrame) -> gpd.GeoDataFrame:
    """
    :param df: Checkbook NYC data collapsed on FMS ID
    :param cpdb_geoms: final versions of archived CPDB geometries from every year, and the most recent geometry for the current year
    :return: CPDB geometries left-joined onto Checkbook NYC data 
    """
    merged = df.merge(cpdb_geoms, how='left', left_on='FMS ID', right_on='maprojid', indicator=True)
    merged = df.drop('Unnamed: 0', axis=1, inplace=True) # TODO: figure out how to avoid this column appearing in the first place!
    gdf = gpd.GeoDataFrame(merged, geometry='geometry')
    return gdf

# ----  TODO: category assignment on BC, CP, and high-sensitivity Fixed Asset approach ----
>>>>>>> 7204d7ec

if __name__ == "__main__":
    print("started build ...")
    cpdb_geoms = _merge_cpdb_geoms()
    cleaned_checkbook = _clean_checkbook() 
    grouped_checkbook = _group_checkbook(cleaned_checkbook)
    joined_data = _join_checkbook_geoms(grouped_checkbook, cpdb_geoms)
    # TODO: call categorization functions
    # TODO: save outputs<|MERGE_RESOLUTION|>--- conflicted
+++ resolved
@@ -4,11 +4,6 @@
 import os
 from pathlib import Path
 
-<<<<<<< HEAD
-def run_categorization(df):
-    # 
-    return 
-=======
 _curr_file_path = Path(__file__).resolve()
 LIB_DIR = _curr_file_path.parent.parent / '.library'
 
@@ -95,7 +90,6 @@
     return gdf
 
 # ----  TODO: category assignment on BC, CP, and high-sensitivity Fixed Asset approach ----
->>>>>>> 7204d7ec
 
 if __name__ == "__main__":
     print("started build ...")
