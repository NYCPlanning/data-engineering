--- conflicted
+++ resolved
@@ -2,16 +2,7 @@
 import sys
 import pandas as pd
 import geopandas as gpd
-<<<<<<< HEAD
 from pathlib import Path
-=======
-
-_current_dir = os.path.dirname(os.path.abspath(__file__))
-_parent_dir = os.path.dirname(_current_dir)
-sys.path.insert(0, _parent_dir)
-
-from build_scripts.build import _group_checkbook, _clean_checkbook
->>>>>>> 90788082
 
 _current_dir = os.path.dirname(os.path.abspath(__file__))
 _parent_dir = os.path.dirname(_current_dir)
@@ -53,21 +44,7 @@
     test_checkbook_grouping()
     test_join_size(run_build())
 
-def test_num_capital_projects() -> bool:
-    print('testing number of capital projects...')
-    df = _clean_checkbook()
-
-def test_checkbook_grouping() -> bool:
-    print('testing checkbook size...')
-    df = _group_checkbook()
-    print(df.shape)
-    assert df.shape[0] == 16687
-
 if __name__ =="__main__":
-<<<<<<< HEAD
     print('testing build...')
     test_all()
-    print('...complete!')
-=======
-    test_checkbook_grouping()
->>>>>>> 90788082
+    print('...complete!')