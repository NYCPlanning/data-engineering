--- conflicted
+++ resolved
@@ -35,11 +35,7 @@
     return gdf_list
 
 
-<<<<<<< HEAD
 def _merge_cpdb_geoms(gdf_list: list[str]) -> gpd.GeoDataFrame:
-=======
-def _merge_cpdb_geoms(gdf_list=None) -> gpd.GeoDataFrame:
->>>>>>> 34ceae25
     """
     :return: merged cpdb geometries
     """
@@ -62,20 +58,10 @@
     return df
 
 
-<<<<<<< HEAD
 def _clean_checkbook(df: pd.DataFrame) -> pd.DataFrame:
     """
     :return: cleaned checkbook nyc data
     """
-=======
-def _clean_checkbook(df: pd.DataFrame = None) -> pd.DataFrame:
-    """
-    :return: cleaned checkbook nyc data
-    """
-    if not df:
-        df = _read_checkbook()
-
->>>>>>> 34ceae25
     df.columns = df.columns.str.replace(" ", "_")
     df.columns = df.columns.str.lower()
     # NOTE: This data cleaning is NOT complete, and we should investigate other cases where we should omit data
@@ -182,7 +168,6 @@
     :param gdf: joined checkbook nyc and cpdb data
     :return: geopandas df of joined checkbook cpdb data with cols limited/reordered
     """
-<<<<<<< HEAD
     cols = [
         "fms_id",
         "check_amount",
@@ -210,46 +195,13 @@
     filtered_cols = [col for col in cols if col in gdf.columns]
     return gdf[filtered_cols]
 
-=======
-    return gdf[
-        [
-            "fms_id",
-            "check_amount",
-            "contract_purpose",
-            "budget_code",
-            "agency",
-            "bc_category",
-            "cp_category",
-            "cpdb_category",
-            "ccpversion",
-            "maprojid",
-            "magency",
-            "magencyacr",
-            "projectid",
-            "descriptio",
-            "geomsource",
-            "dataname",
-            "datasource",
-            "datadate",
-            "geometry",
-            "cartodb_id",
-            "has_geometry",
-        ]
-    ]
-
->>>>>>> 34ceae25
-
 def _assign_final_category(gdf: gpd.GeoDataFrame) -> gpd.GeoDataFrame:
     """
     return: geopandas gdf with merged checkbook cpdb data and
     final category assignment using high sensitivity fixed asset method
     """
     cols = ["cpdb_category", "bc_category", "cp_category"]
-<<<<<<< HEAD
     cats = ["Fixed Asset", "ITT, Vehicles, and Equipment", "Lump Sum", "None"]
-=======
-    cats = ["Fixed Asset", "ITT, Vehicles and Equipment", "Lump Sum", "None"]
->>>>>>> 34ceae25
 
     def assign_category(row):
         for cat in cats[:3]:
